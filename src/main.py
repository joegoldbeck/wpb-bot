--- conflicted
+++ resolved
@@ -137,12 +137,8 @@
     for post_id in posts_replied_to:
         # uncomment next line when ready to start recording post IDs so it doesn't reply multiple times
         f.write(post_id + "\n")
-<<<<<<< HEAD
-        print("replied to : ", post_id + "\n")
+        print("updated replies list includes: ", post_id + "\n")
 
 def run_plan_bot(event, context):
     print("Success!")
-    return "Success :)"
-=======
-        print("updated replies list includes: ", post_id + "\n")
->>>>>>> af454dc9
+    return "Success :)"